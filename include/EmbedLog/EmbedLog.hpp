--- conflicted
+++ resolved
@@ -1,4 +1,3 @@
-<<<<<<< HEAD
 /*
  * EmbedLog - A Minimal Logging Library for Embedded Systems
  *
@@ -28,8 +27,6 @@
  *
  */
 
-=======
->>>>>>> 0a23f5c7
 #pragma once
 
 #include <functional>
@@ -40,10 +37,7 @@
 
 namespace EmbedLog
 {
-<<<<<<< HEAD
     // Function Types for Logging
-=======
->>>>>>> 0a23f5c7
     using OpenFunction = std::function<bool()>;
     using CloseFunction = std::function<bool()>;
     using PrintFunction = std::function<void(const std::string&)>;
@@ -63,7 +57,6 @@
     class EmbedLog
     {
     public:
-<<<<<<< HEAD
         /**
          * @brief Constructs a new EmbedLog object.
          *
@@ -112,15 +105,6 @@
          *
          * @note Messages below the current log level will not be printed.
          */
-=======
-        EmbedLog(OpenFunction openFunc, CloseFunction closeFunc, PrintFunction printFunc, MicrosecondFunction microsecondFunc, std::string name = "", LogLevel logLevel = LogLevel::INFO);
-        ~EmbedLog();
-
-        bool open();
-        bool close();
-
-        void log(LogLevel level, const std::string& message);
->>>>>>> 0a23f5c7
         void setLogLevel(LogLevel level);
 
         /**
@@ -146,7 +130,6 @@
         }
 
     private:
-<<<<<<< HEAD
         OpenFunction openFunc;                // Function for opening the log.
         CloseFunction closeFunc;              // Function for closing the log.
         PrintFunction printFunc;              // Function for printing log messages.
@@ -155,16 +138,6 @@
         bool isOpen = false;                  // Tracks whether the log is currently open.
         std::string name = " ";               // Optional log name.
         LogLevel logLevel;                    // Current log level.
-=======
-        OpenFunction openFunc;
-        CloseFunction closeFunc;
-        PrintFunction printFunc;
-        MicrosecondFunction microsecondFunc;
-
-        bool isOpen = false;
-        LogLevel logLevel;
-        std::string name = " ";
->>>>>>> 0a23f5c7
 
         /**
          * @brief Prints a message at a specified log level.
